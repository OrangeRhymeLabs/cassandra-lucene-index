/*
 * Copyright 2014, Stratio.
 *
 * Licensed under the Apache License, Version 2.0 (the "License");
 * you may not use this file except in compliance with the License.
 * You may obtain a copy of the License at
 *
 * http://www.apache.org/licenses/LICENSE-2.0
 *
 * Unless required by applicable law or agreed to in writing, software
 * distributed under the License is distributed on an "AS IS" BASIS,
 * WITHOUT WARRANTIES OR CONDITIONS OF ANY KIND, either express or implied.
 * See the License for the specific language governing permissions and
 * limitations under the License.
 */

package com.stratio.cassandra.lucene.schema.mapping;

import com.stratio.cassandra.lucene.IndexException;
import com.stratio.cassandra.lucene.schema.column.Column;
import com.stratio.cassandra.lucene.schema.column.Columns;
import com.stratio.cassandra.lucene.util.DateParser;
import org.apache.cassandra.config.CFMetaData;
import org.apache.cassandra.db.ColumnFamilyType;
import org.apache.cassandra.db.composites.CellNameType;
import org.apache.cassandra.db.composites.SimpleSparseCellNameType;
import org.apache.cassandra.db.marshal.DoubleType;
import org.apache.cassandra.db.marshal.FloatType;
import org.apache.cassandra.db.marshal.Int32Type;
import org.apache.cassandra.db.marshal.LongType;
import org.apache.cassandra.db.marshal.UTF8Type;
import org.apache.cassandra.db.marshal.UUIDType;
import org.apache.cassandra.exceptions.ConfigurationException;
import org.apache.lucene.document.Document;
import org.apache.lucene.document.Field;
import org.apache.lucene.index.IndexableField;
import org.junit.Test;

import java.text.ParseException;
import java.text.SimpleDateFormat;
import java.util.Date;

import static org.apache.cassandra.config.ColumnDefinition.regularDef;
import static org.junit.Assert.*;

public class DateRangeMapperTest {

    private static final String SHORT_PATTERN = "yyyy-MM-dd";
    private static final String TIMESTAMP_PATTERN = "timestamp";
    private static final SimpleDateFormat ssdf = new SimpleDateFormat(SHORT_PATTERN);
    private static final SimpleDateFormat lsdf = new SimpleDateFormat(DateParser.DEFAULT_PATTERN);

    @Test
    public void testConstructorWithDefaultArgs() {
        DateRangeMapper mapper = new DateRangeMapper("name", "to", "from", null);
        assertEquals("Name is not properly set", "name", mapper.getName());
        assertTrue("Indexed is not set to default value", mapper.isIndexed());
        assertFalse("Sorted is not set to default value", mapper.isSorted());
        assertEquals("To is not set to default value", "to", mapper.getFrom());
        assertEquals("From is not set to default value", "from", mapper.getTo());
        assertEquals("Pattern is not set to default value", DateParser.DEFAULT_PATTERN, mapper.getPattern());
        assertNotNull("Strategy is not set to default value", mapper.getStrategy());
    }

    @Test
    public void testConstructorWithAllArgs() {
        DateRangeMapper mapper = new DateRangeMapper("name", "to", "from", "yyyy/MM/dd");
        assertEquals("Name is not properly set", "name", mapper.getName());
        assertTrue("Indexed is not properly set", mapper.isIndexed());
        assertFalse("Sorted is not properly set", mapper.isSorted());
        assertEquals("From is not properly set", "to", mapper.getFrom());
        assertEquals("To is not properly set", "from", mapper.getTo());
        assertEquals("Pattern is not properly set", "yyyy/MM/dd", mapper.getPattern());
        assertNotNull("Strategy is not properly set", mapper.getStrategy());
    }

    @Test(expected = IndexException.class)
    public void testConstructorWithNullFrom() {
        new DateRangeMapper("name", "to", null, null);
    }

    @Test(expected = IndexException.class)
    public void testConstructorWithEmptyFrom() {
        new DateRangeMapper("name", "to", "", null);
    }

    @Test(expected = IndexException.class)
    public void testConstructorWithBlankFrom() {
        new DateRangeMapper("name", "to", " ", null);
    }

    @Test(expected = IndexException.class)
    public void testConstructorWithNullTo() {
        new DateRangeMapper("name", "to", null, null);
    }

    @Test(expected = IndexException.class)
    public void testConstructorWithEmptyTo() {
        new DateRangeMapper("name", "to", "", null);
    }

    @Test(expected = IndexException.class)
    public void testConstructorWithBlankTo() {
        new DateRangeMapper("name", "to", " ", null);
    }

    @Test()
    public void testReadFromFromIntColumn() {
<<<<<<< HEAD
        DateRangeMapper mapper = new DateRangeMapper("name", "from", "to", null);
=======
        DateRangeMapper mapper = new DateRangeMapper("field", "from", "to", TIMESTAMP_PATTERN);
>>>>>>> 6b8b8a5c
        Columns columns = new Columns();
        columns.add(Column.fromComposed("from", 5, Int32Type.instance, false));
        columns.add(Column.fromComposed("to", 0, Int32Type.instance, false));
        assertEquals("From is not properly parsed", new Date(5), mapper.readFrom(columns));
    }

    @Test()
    public void testGetFromFromLongColumn() {
<<<<<<< HEAD
        DateRangeMapper mapper = new DateRangeMapper("name", "from", "to", null);
=======
        DateRangeMapper mapper = new DateRangeMapper("field", "from", "to", TIMESTAMP_PATTERN);
>>>>>>> 6b8b8a5c
        Columns columns = new Columns();
        columns.add(Column.fromComposed("from", 5L, LongType.instance, false));
        columns.add(Column.fromComposed("to", 0, Int32Type.instance, false));
        assertEquals("From is not properly parsed", new Date(5), mapper.readFrom(columns));
    }

    @Test()
    public void testGetFromFromFloatColumn() {
<<<<<<< HEAD
        DateRangeMapper mapper = new DateRangeMapper("name", "from", "to", null);
=======
        DateRangeMapper mapper = new DateRangeMapper("field", "from", "to", TIMESTAMP_PATTERN);
>>>>>>> 6b8b8a5c
        Columns columns = new Columns();
        columns.add(Column.fromComposed("from", 5.3f, FloatType.instance, false));
        columns.add(Column.fromComposed("to", 0, Int32Type.instance, false));
        assertEquals("From is not properly parsed", new Date(5), mapper.readFrom(columns));
    }

    @Test()
    public void testGetFromFromDoubleColumn() {
<<<<<<< HEAD
        DateRangeMapper mapper = new DateRangeMapper("name", "from", "to", null);
=======
        DateRangeMapper mapper = new DateRangeMapper("field", "from", "to", TIMESTAMP_PATTERN);
>>>>>>> 6b8b8a5c
        Columns columns = new Columns();
        columns.add(Column.fromComposed("from", 5.3D, DoubleType.instance, false));
        columns.add(Column.fromComposed("to", 0, Int32Type.instance, false));
        assertEquals("From is not properly parsed", new Date(5), mapper.readFrom(columns));
    }

    @Test
    public void testGetFromFromStringColumnWithDefaultPattern() throws ParseException {
        DateRangeMapper mapper = new DateRangeMapper("name", "from", "to", null);
        Columns columns = new Columns();
        columns.add(Column.fromComposed("from", "2015/02/28 01:02:03.004 GMT", UTF8Type.instance, false));
        columns.add(Column.fromComposed("to", 0, Int32Type.instance, false));
        assertEquals("From is not properly parsed",
                     lsdf.parse("2015/02/28 01:02:03.004 GMT"),
                     mapper.readFrom(columns));
    }

    @Test
    public void testGetFromFromStringColumnWithCustomPattern() throws ParseException {
<<<<<<< HEAD
        DateRangeMapper mapper = new DateRangeMapper("name", "from", "to", "yyyy-MM-dd");
=======
        DateRangeMapper mapper = new DateRangeMapper("field", "from", "to", SHORT_PATTERN);
>>>>>>> 6b8b8a5c
        Columns columns = new Columns();
        columns.add(Column.fromComposed("from", "2015-02-28", UTF8Type.instance, false));
        columns.add(Column.fromComposed("to", 0, Int32Type.instance, false));
        assertEquals("From is not properly parsed", ssdf.parse("2015-02-28"), mapper.readFrom(columns));
    }

    @Test(expected = IndexException.class)
    public void testGetFromFromUnparseableStringColumn() {
        DateRangeMapper mapper = new DateRangeMapper("name", "from", "to", null);
        Columns columns = new Columns();
        columns.add(Column.fromComposed("from", "abc", UTF8Type.instance, false));
        columns.add(Column.fromComposed("to", 0, Int32Type.instance, false));
        mapper.readFrom(columns);
    }

    @Test
    public void testGetFromWithNullColumn() {
        DateRangeMapper mapper = new DateRangeMapper("name", "from", "to", null);
        Columns columns = new Columns();
        columns.add(Column.fromComposed("to", 0, Int32Type.instance, false));
        assertNull("From is not properly parsed", mapper.readFrom(columns));
    }

    @Test()
    public void testReadToFromIntColumn() {
<<<<<<< HEAD
        DateRangeMapper mapper = new DateRangeMapper("name", "from", "to", null);
=======
        DateRangeMapper mapper = new DateRangeMapper("field", "from", "to", TIMESTAMP_PATTERN);
>>>>>>> 6b8b8a5c
        Columns columns = new Columns();
        columns.add(Column.fromComposed("from", 0, Int32Type.instance, false));
        columns.add(Column.fromComposed("to", 5, Int32Type.instance, false));
        assertEquals("To is not properly parsed", new Date(5), mapper.readTo(columns));
    }

    @Test()
    public void testGetToFromLongColumn() {
<<<<<<< HEAD
        DateRangeMapper mapper = new DateRangeMapper("name", "from", "to", null);
=======
        DateRangeMapper mapper = new DateRangeMapper("field", "from", "to", TIMESTAMP_PATTERN);
>>>>>>> 6b8b8a5c
        Columns columns = new Columns();
        columns.add(Column.fromComposed("from", 0, Int32Type.instance, false));
        columns.add(Column.fromComposed("to", 5L, LongType.instance, false));
        assertEquals("To is not properly parsed", new Date(5), mapper.readTo(columns));
    }

    @Test()
    public void testGetToFromFloatColumn() {
<<<<<<< HEAD
        DateRangeMapper mapper = new DateRangeMapper("name", "from", "to", null);
=======
        DateRangeMapper mapper = new DateRangeMapper("field", "from", "to", TIMESTAMP_PATTERN);
>>>>>>> 6b8b8a5c
        Columns columns = new Columns();
        columns.add(Column.fromComposed("from", 0, Int32Type.instance, false));
        columns.add(Column.fromComposed("to", 5.3f, FloatType.instance, false));
        assertEquals("To is not properly parsed", new Date(5), mapper.readTo(columns));
    }

    @Test()
    public void testGetToFromDoubleColumn() {
<<<<<<< HEAD
        DateRangeMapper mapper = new DateRangeMapper("name", "from", "to", null);
=======
        DateRangeMapper mapper = new DateRangeMapper("field", "from", "to", TIMESTAMP_PATTERN);
>>>>>>> 6b8b8a5c
        Columns columns = new Columns();
        columns.add(Column.fromComposed("from", 0, Int32Type.instance, false));
        columns.add(Column.fromComposed("to", 5.3D, DoubleType.instance, false));
        assertEquals("To is not properly parsed", new Date(5), mapper.readTo(columns));
    }

    @Test
    public void testGetToFromStringColumnWithDefaultPattern() throws ParseException {
        DateRangeMapper mapper = new DateRangeMapper("name", "from", "to", null);
        Columns columns = new Columns();
        columns.add(Column.fromComposed("from", 0, Int32Type.instance, false));
        columns.add(Column.fromComposed("to", "2015/02/28 01:02:03.004 GMT", UTF8Type.instance, false));
        assertEquals("To is not properly parsed", lsdf.parse("2015/02/28 01:02:03.004 GMT"), mapper.readTo(columns));
    }

    @Test
    public void testGetToFromStringColumnWithCustomPattern() throws ParseException {
        DateRangeMapper mapper = new DateRangeMapper("name", "from", "to", "yyyy-MM-dd");
        Columns columns = new Columns();
        columns.add(Column.fromComposed("from", 0, Int32Type.instance, false));
        columns.add(Column.fromComposed("to", "2015-02-28", UTF8Type.instance, false));
        assertEquals("To is not properly parsed", ssdf.parse("2015-02-28"), mapper.readTo(columns));
    }

    @Test(expected = IndexException.class)
    public void testGetToFromUnparseableStringColumn() {
        DateRangeMapper mapper = new DateRangeMapper("name", "from", "to", null);
        Columns columns = new Columns();
        columns.add(Column.fromComposed("from", 0, Int32Type.instance, false));
        columns.add(Column.fromComposed("to", "abc", UTF8Type.instance, false));
        mapper.readTo(columns);
    }

    @Test
    public void testGetToWithNullColumn() {
        DateRangeMapper mapper = new DateRangeMapper("name", "from", "to", null);
        Columns columns = new Columns();
        columns.add(Column.fromComposed("from", 0, Int32Type.instance, false));
        assertNull("To is not properly parsed", mapper.readTo(columns));
    }

    @Test(expected = IndexException.class)
    public void testSortField() {
        DateRangeMapper mapper = new DateRangeMapper("name", "to", "from", null);
        mapper.sortField("name", false);
    }

    @Test
    public void testAddFields() {
<<<<<<< HEAD
        DateRangeMapper mapper = new DateRangeMapper("name", "from", "to", null);
=======
        DateRangeMapper mapper = new DateRangeMapper("field", "from", "to", TIMESTAMP_PATTERN);
>>>>>>> 6b8b8a5c

        Columns columns = new Columns();
        columns.add(Column.fromComposed("from", 20, Int32Type.instance, false));
        columns.add(Column.fromComposed("to", 30, Int32Type.instance, false));

        Document document = new Document();
        mapper.addFields(document, columns);
        IndexableField[] indexableFields = document.getFields("name");
        assertEquals("Indexed field is not created", 1, indexableFields.length);
        assertTrue("Indexed field type is wrong", indexableFields[0] instanceof Field);
        assertEquals("Indexed field name is wrong", "name", indexableFields[0].name());
    }

    @Test
    public void testAddFieldsWithNullColumns() {
        DateRangeMapper mapper = new DateRangeMapper("name", "from", "to", null);
        Columns columns = new Columns();
        Document document = new Document();
        mapper.addFields(document, columns);
        assertEquals("Null columns must not produce fields", 0, document.getFields().size());
    }

    @Test
    public void testExtractAnalyzers() {
        DateRangeMapper mapper = new DateRangeMapper("name", "from", "to", null);
        assertNull("Analyzer must be null", mapper.getAnalyzer());
    }

    @Test
    public void testValidate() throws ConfigurationException {

        CellNameType nameType = new SimpleSparseCellNameType(UTF8Type.instance);
        CFMetaData metadata = new CFMetaData("ks", "cf", ColumnFamilyType.Standard, nameType);
        metadata.addColumnDefinition(regularDef(metadata, UTF8Type.instance.decompose("from"), FloatType.instance, 0));
        metadata.addColumnDefinition(regularDef(metadata, UTF8Type.instance.decompose("to"), FloatType.instance, 0));
        metadata.addColumnDefinition(regularDef(metadata, UTF8Type.instance.decompose("any"), UUIDType.instance, 0));
        new DateRangeMapper("name", "from", "to", null).validate(metadata);
    }

    @Test(expected = IndexException.class)
    public void testValidateUnsupportedType() throws ConfigurationException {

        CellNameType nameType = new SimpleSparseCellNameType(UTF8Type.instance);
        CFMetaData metadata = new CFMetaData("ks", "cf", ColumnFamilyType.Standard, nameType);
        metadata.addColumnDefinition(regularDef(metadata, UTF8Type.instance.decompose("from"), UUIDType.instance, 0));
        metadata.addColumnDefinition(regularDef(metadata, UTF8Type.instance.decompose("to"), FloatType.instance, 0));
        metadata.addColumnDefinition(regularDef(metadata, UTF8Type.instance.decompose("any"), UUIDType.instance, 0));
        new DateRangeMapper("name", "from", "to", null).validate(metadata);
    }

    @Test(expected = IndexException.class)
    public void testValidateWithoutFromColumn() throws ConfigurationException {
        CellNameType nameType = new SimpleSparseCellNameType(UTF8Type.instance);
        CFMetaData metadata = new CFMetaData("ks", "cf", ColumnFamilyType.Standard, nameType);
        metadata.addColumnDefinition(regularDef(metadata, UTF8Type.instance.decompose("to"), FloatType.instance, 0));
        metadata.addColumnDefinition(regularDef(metadata, UTF8Type.instance.decompose("any"), UUIDType.instance, 0));
        new DateRangeMapper("name", "from", "to", null).validate(metadata);
    }

    @Test(expected = IndexException.class)
    public void testValidateWithoutToColumn() throws ConfigurationException {
        CellNameType nameType = new SimpleSparseCellNameType(UTF8Type.instance);
        CFMetaData metadata = new CFMetaData("ks", "cf", ColumnFamilyType.Standard, nameType);
        metadata.addColumnDefinition(regularDef(metadata, UTF8Type.instance.decompose("from"), FloatType.instance, 0));
        metadata.addColumnDefinition(regularDef(metadata, UTF8Type.instance.decompose("any"), UUIDType.instance, 0));
        new GeoPointMapper("name", "from", "to", null).validate(metadata);
    }

    @Test
    public void testToString() {
        DateRangeMapper mapper = new DateRangeMapper("name", "to", "from", "yyyy/MM/dd");
        String exp = "DateRangeMapper{name=name, from=to, to=from, pattern=yyyy/MM/dd}";
        assertEquals("Method #toString is wrong", exp, mapper.toString());
    }
}<|MERGE_RESOLUTION|>--- conflicted
+++ resolved
@@ -106,11 +106,7 @@
 
     @Test()
     public void testReadFromFromIntColumn() {
-<<<<<<< HEAD
-        DateRangeMapper mapper = new DateRangeMapper("name", "from", "to", null);
-=======
-        DateRangeMapper mapper = new DateRangeMapper("field", "from", "to", TIMESTAMP_PATTERN);
->>>>>>> 6b8b8a5c
+        DateRangeMapper mapper = new DateRangeMapper("name", "from", "to", TIMESTAMP_PATTERN);
         Columns columns = new Columns();
         columns.add(Column.fromComposed("from", 5, Int32Type.instance, false));
         columns.add(Column.fromComposed("to", 0, Int32Type.instance, false));
@@ -119,11 +115,7 @@
 
     @Test()
     public void testGetFromFromLongColumn() {
-<<<<<<< HEAD
-        DateRangeMapper mapper = new DateRangeMapper("name", "from", "to", null);
-=======
-        DateRangeMapper mapper = new DateRangeMapper("field", "from", "to", TIMESTAMP_PATTERN);
->>>>>>> 6b8b8a5c
+        DateRangeMapper mapper = new DateRangeMapper("name", "from", "to", TIMESTAMP_PATTERN);
         Columns columns = new Columns();
         columns.add(Column.fromComposed("from", 5L, LongType.instance, false));
         columns.add(Column.fromComposed("to", 0, Int32Type.instance, false));
@@ -132,11 +124,7 @@
 
     @Test()
     public void testGetFromFromFloatColumn() {
-<<<<<<< HEAD
-        DateRangeMapper mapper = new DateRangeMapper("name", "from", "to", null);
-=======
-        DateRangeMapper mapper = new DateRangeMapper("field", "from", "to", TIMESTAMP_PATTERN);
->>>>>>> 6b8b8a5c
+        DateRangeMapper mapper = new DateRangeMapper("name", "from", "to", TIMESTAMP_PATTERN);
         Columns columns = new Columns();
         columns.add(Column.fromComposed("from", 5.3f, FloatType.instance, false));
         columns.add(Column.fromComposed("to", 0, Int32Type.instance, false));
@@ -145,11 +133,7 @@
 
     @Test()
     public void testGetFromFromDoubleColumn() {
-<<<<<<< HEAD
-        DateRangeMapper mapper = new DateRangeMapper("name", "from", "to", null);
-=======
-        DateRangeMapper mapper = new DateRangeMapper("field", "from", "to", TIMESTAMP_PATTERN);
->>>>>>> 6b8b8a5c
+        DateRangeMapper mapper = new DateRangeMapper("name", "from", "to", TIMESTAMP_PATTERN);
         Columns columns = new Columns();
         columns.add(Column.fromComposed("from", 5.3D, DoubleType.instance, false));
         columns.add(Column.fromComposed("to", 0, Int32Type.instance, false));
@@ -169,11 +153,7 @@
 
     @Test
     public void testGetFromFromStringColumnWithCustomPattern() throws ParseException {
-<<<<<<< HEAD
-        DateRangeMapper mapper = new DateRangeMapper("name", "from", "to", "yyyy-MM-dd");
-=======
-        DateRangeMapper mapper = new DateRangeMapper("field", "from", "to", SHORT_PATTERN);
->>>>>>> 6b8b8a5c
+        DateRangeMapper mapper = new DateRangeMapper("name", "from", "to", SHORT_PATTERN);
         Columns columns = new Columns();
         columns.add(Column.fromComposed("from", "2015-02-28", UTF8Type.instance, false));
         columns.add(Column.fromComposed("to", 0, Int32Type.instance, false));
@@ -199,11 +179,7 @@
 
     @Test()
     public void testReadToFromIntColumn() {
-<<<<<<< HEAD
-        DateRangeMapper mapper = new DateRangeMapper("name", "from", "to", null);
-=======
-        DateRangeMapper mapper = new DateRangeMapper("field", "from", "to", TIMESTAMP_PATTERN);
->>>>>>> 6b8b8a5c
+        DateRangeMapper mapper = new DateRangeMapper("name", "from", "to", TIMESTAMP_PATTERN);
         Columns columns = new Columns();
         columns.add(Column.fromComposed("from", 0, Int32Type.instance, false));
         columns.add(Column.fromComposed("to", 5, Int32Type.instance, false));
@@ -212,11 +188,7 @@
 
     @Test()
     public void testGetToFromLongColumn() {
-<<<<<<< HEAD
-        DateRangeMapper mapper = new DateRangeMapper("name", "from", "to", null);
-=======
-        DateRangeMapper mapper = new DateRangeMapper("field", "from", "to", TIMESTAMP_PATTERN);
->>>>>>> 6b8b8a5c
+        DateRangeMapper mapper = new DateRangeMapper("name", "from", "to", TIMESTAMP_PATTERN);
         Columns columns = new Columns();
         columns.add(Column.fromComposed("from", 0, Int32Type.instance, false));
         columns.add(Column.fromComposed("to", 5L, LongType.instance, false));
@@ -225,11 +197,7 @@
 
     @Test()
     public void testGetToFromFloatColumn() {
-<<<<<<< HEAD
-        DateRangeMapper mapper = new DateRangeMapper("name", "from", "to", null);
-=======
-        DateRangeMapper mapper = new DateRangeMapper("field", "from", "to", TIMESTAMP_PATTERN);
->>>>>>> 6b8b8a5c
+        DateRangeMapper mapper = new DateRangeMapper("name", "from", "to", TIMESTAMP_PATTERN);
         Columns columns = new Columns();
         columns.add(Column.fromComposed("from", 0, Int32Type.instance, false));
         columns.add(Column.fromComposed("to", 5.3f, FloatType.instance, false));
@@ -238,11 +206,7 @@
 
     @Test()
     public void testGetToFromDoubleColumn() {
-<<<<<<< HEAD
-        DateRangeMapper mapper = new DateRangeMapper("name", "from", "to", null);
-=======
-        DateRangeMapper mapper = new DateRangeMapper("field", "from", "to", TIMESTAMP_PATTERN);
->>>>>>> 6b8b8a5c
+        DateRangeMapper mapper = new DateRangeMapper("name", "from", "to", TIMESTAMP_PATTERN);
         Columns columns = new Columns();
         columns.add(Column.fromComposed("from", 0, Int32Type.instance, false));
         columns.add(Column.fromComposed("to", 5.3D, DoubleType.instance, false));
@@ -292,11 +256,7 @@
 
     @Test
     public void testAddFields() {
-<<<<<<< HEAD
-        DateRangeMapper mapper = new DateRangeMapper("name", "from", "to", null);
-=======
-        DateRangeMapper mapper = new DateRangeMapper("field", "from", "to", TIMESTAMP_PATTERN);
->>>>>>> 6b8b8a5c
+        DateRangeMapper mapper = new DateRangeMapper("name", "from", "to", TIMESTAMP_PATTERN);
 
         Columns columns = new Columns();
         columns.add(Column.fromComposed("from", 20, Int32Type.instance, false));
@@ -327,7 +287,6 @@
 
     @Test
     public void testValidate() throws ConfigurationException {
-
         CellNameType nameType = new SimpleSparseCellNameType(UTF8Type.instance);
         CFMetaData metadata = new CFMetaData("ks", "cf", ColumnFamilyType.Standard, nameType);
         metadata.addColumnDefinition(regularDef(metadata, UTF8Type.instance.decompose("from"), FloatType.instance, 0));
@@ -338,7 +297,6 @@
 
     @Test(expected = IndexException.class)
     public void testValidateUnsupportedType() throws ConfigurationException {
-
         CellNameType nameType = new SimpleSparseCellNameType(UTF8Type.instance);
         CFMetaData metadata = new CFMetaData("ks", "cf", ColumnFamilyType.Standard, nameType);
         metadata.addColumnDefinition(regularDef(metadata, UTF8Type.instance.decompose("from"), UUIDType.instance, 0));
